--- conflicted
+++ resolved
@@ -47,17 +47,10 @@
             };
 
             let auth_handler = if let Some(expr) = r.config.authHandler {
-<<<<<<< HEAD
-                let obj = pass
-                    .type_checker
-                    .resolve_obj(pass.module.clone(), &expr)
-                    .ok_or(anyhow::anyhow!("can't resolve auth handler"))?;
-=======
                 let Some(obj) = pass.type_checker.resolve_obj(pass.module.clone(), &expr) else {
                     expr.err("cannot resolve auth handler");
                     continue;
                 };
->>>>>>> 403b489f
                 Some(obj)
             } else {
                 None
